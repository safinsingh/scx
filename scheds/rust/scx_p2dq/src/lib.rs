// Copyright (c) Meta Platforms, Inc. and affiliates.

// This software may be used and distributed according to the terms of the
// GNU General Public License version 2.
pub mod bpf_intf;

mod bpf_skel;
pub use bpf_skel::*;

pub use scx_utils::CoreType;
use scx_utils::Topology;
pub use scx_utils::NR_CPU_IDS;

<<<<<<< HEAD
use std::ffi::c_ulong;

use anyhow::{bail, Result};
=======
>>>>>>> 7885b82b
use clap::Parser;

lazy_static::lazy_static! {
        pub static ref TOPO: Topology = Topology::new().unwrap();
}

fn get_default_greedy_disable() -> bool {
    TOPO.all_llcs.len() > 1
}

fn get_default_llc_runs() -> u64 {
    let n_llcs = TOPO.all_llcs.len() as f64;
    let llc_runs = n_llcs.log2();
    llc_runs as u64
}

#[derive(Debug, Parser)]
pub struct SchedulerOpts {
    /// Disables per-cpu kthreads directly dispatched into local dsqs.
    #[clap(short = 'k', long, action = clap::ArgAction::SetTrue)]
    pub disable_kthreads_local: bool,

    /// Enables autoslice tuning
    #[clap(short = 'a', long, action = clap::ArgAction::SetTrue)]
    pub autoslice: bool,

    /// Ratio of interactive tasks for autoslice tuning, percent value from 1-99.
    #[clap(short = 'r', long, default_value = "10")]
    pub interactive_ratio: usize,

    /// Disables eager pick2 load balancing.
    #[clap(short = 'e', long, action = clap::ArgAction::SetTrue)]
    pub eager_load_balance: bool,

    /// Enables CPU frequency control.
    #[clap(short = 'f', long, action = clap::ArgAction::SetTrue)]
    pub freq_control: bool,

    /// ***DEPRECATED*** Disables greedy idle CPU selection, may cause better load balancing on
    /// multi-LLC systems.
    #[clap(short = 'g', long, default_value_t = get_default_greedy_disable(), action = clap::ArgAction::Set)]
    pub greedy_idle_disable: bool,

    /// Interactive tasks stay sticky to their CPU if no idle CPU is found.
    #[clap(short = 'y', long, action = clap::ArgAction::SetTrue)]
    pub interactive_sticky: bool,

    /// Interactive tasks are FIFO scheduled
    #[clap(long, action = clap::ArgAction::SetTrue)]
    pub interactive_fifo: bool,

    /// Disables pick2 load balancing on the dispatch path.
    #[clap(short = 'd', long, action = clap::ArgAction::SetTrue)]
    pub dispatch_pick2_disable: bool,

    /// Enables pick2 load balancing on the dispatch path when LLC utilization is under the
    /// specified utilization.
    #[clap(long, default_value = "75", value_parser = clap::value_parser!(u64).range(0..100))]
    pub dispatch_lb_busy: u64,

    /// Enables pick2 load balancing on the dispatch path for interactive tasks.
    #[clap(long, action = clap::ArgAction::SetTrue)]
    pub dispatch_lb_interactive: bool,

    /// Enable tasks to run beyond their timeslice if the CPU is idle.
    #[clap(long, action = clap::ArgAction::SetTrue)]
    pub keep_running: bool,

    /// Minimum load for load balancing on the wakeup path, 0 to disable.
    #[clap(long, default_value = "0", value_parser = clap::value_parser!(u64).range(0..99))]
    pub wakeup_lb_busy: u64,

    /// Allow LLC migrations on the wakeup path.
    #[clap(long, action = clap::ArgAction::SetTrue)]
    pub wakeup_llc_migrations: bool,

    /// Allow selecting idle in enqueue path.
    #[clap(long, action = clap::ArgAction::SetTrue)]
    pub select_idle_in_enqueue: bool,

    /// Set idle QoS resume latency based in microseconds.
    #[clap(long)]
    pub idle_resume_us: Option<u32>,

    /// Only pick2 load balance from the max DSQ.
    #[clap(long, default_value="false", action = clap::ArgAction::Set)]
    pub max_dsq_pick2: bool,

    /// Scheduling min slice duration in microseconds.
    #[clap(short = 's', long, default_value = "100")]
    pub min_slice_us: u64,

    /// Slack factor for load balancing, load balancing is not performed if load is within slack
    /// factor percent.
    #[clap(long, default_value = "5", value_parser = clap::value_parser!(u64).range(0..99))]
    pub lb_slack_factor: u64,

    /// Number of runs on the LLC before a task becomes eligbile for pick2 migration on the wakeup
    /// path.
    #[clap(short = 'l', long, default_value_t = get_default_llc_runs())]
    pub min_llc_runs_pick2: u64,

    /// Manual definition of slice intervals in microseconds for DSQs, must be equal to number of
    /// dumb_queues.
    #[clap(short = 't', long, value_parser = clap::value_parser!(u64), default_values_t = [0;0])]
    pub dsq_time_slices: Vec<u64>,

    /// DSQ scaling shift, each queue min timeslice is shifted by the scaling shift.
    #[clap(short = 'x', long, default_value = "4")]
    pub dsq_shift: u64,

    /// Minimum number of queued tasks to use pick2 balancing, 0 to always enabled.
    #[clap(short = 'm', long, default_value = "0")]
    pub min_nr_queued_pick2: u32,

    /// Number of dumb DSQs.
    #[clap(short = 'q', long, default_value = "3")]
    pub dumb_queues: usize,

    /// Initial DSQ for tasks.
    #[clap(short = 'i', long, default_value = "0")]
    pub init_dsq_index: usize,
}

pub fn dsq_slice_ns(dsq_index: u64, min_slice_us: u64, dsq_shift: u64) -> u64 {
    let result = if dsq_index == 0 {
        1000 * min_slice_us
    } else {
        1000 * (min_slice_us << (dsq_index as u32) << dsq_shift)
    };
    result
}

<<<<<<< HEAD
/// Trait for interfacing with BPF arena programs
pub trait P2dqArenaProgs {
    /// Run the arena initialization program and return the result
    fn run_arena_init<'a>(&self, input: ProgramInput<'a>) -> Result<ProgramOutput<'a>>;

    /// Run the allocation mask program and return the result
    fn run_alloc_mask<'a>(&self, input: ProgramInput<'a>) -> Result<ProgramOutput<'a>>;

    /// Run the topology node initialization program and return the result
    fn run_topology_node_init<'a>(&self, input: ProgramInput<'a>) -> Result<ProgramOutput<'a>>;

    /// Access to the setup pointer in BSS data
    fn setup_ptr(&self) -> u64;
}

pub fn setup_arenas<T: P2dqArenaProgs>(skel: &T) -> Result<()> {
    // Allocate the arena memory from the BPF side so userspace initializes it before starting
    // the scheduler. Despite the function call's name this is neither a test nor a test run,
    // it's the recommended way of executing SEC("syscall") probes.

    let mut args = types::arena_init_args {
        static_pages: bpf_intf::consts_STATIC_ALLOC_PAGES_GRANULARITY as c_ulong,
        task_ctx_size: std::mem::size_of::<types::task_p2dq>() as c_ulong,
    };

    let input = ProgramInput {
        context_in: Some(unsafe {
            std::slice::from_raw_parts_mut(
                &mut args as *mut _ as *mut u8,
                std::mem::size_of_val(&args),
            )
        }),
        ..Default::default()
    };

    let output = skel.run_arena_init(input)?;
    if output.return_value != 0 {
        bail!(
            "Could not initialize arenas, p2dq_setup returned {}",
            output.return_value as i32
        );
    }

    Ok(())
}

fn setup_topology_node<T: P2dqArenaProgs>(skel: &T, mask: &[u64]) -> Result<()> {
    // Copy the address of ptr to the kernel to populate it from BPF with the arena pointer.
    let input = ProgramInput {
        ..Default::default()
    };

    let output = skel.run_alloc_mask(input)?;
    if output.return_value != 0 {
        bail!(
            "Could not initialize arenas, setup_topology_node returned {}",
            output.return_value as i32
        );
    }

    let ptr = unsafe { std::mem::transmute::<u64, &mut [u64; 10]>(skel.setup_ptr()) };

    let (valid_mask, _) = ptr.split_at_mut(mask.len());
    valid_mask.clone_from_slice(mask);

    let input = ProgramInput {
        ..Default::default()
    };
    let output = skel.run_topology_node_init(input)?;
    if output.return_value != 0 {
        bail!(
            "p2dq_topology_node_init returned {}",
            output.return_value as i32
        );
    }

    Ok(())
}

pub fn setup_topology<T: P2dqArenaProgs>(skel: &T) -> Result<()> {
    let topo = Topology::new().expect("Failed to build host topology");

    setup_topology_node(skel, topo.span.as_raw_slice())?;

    for (_, node) in topo.nodes {
        setup_topology_node(skel, node.span.as_raw_slice())?;
    }

    for (_, llc) in topo.all_llcs {
        setup_topology_node(
            skel,
            Arc::<Llc>::into_inner(llc)
                .expect("missing llc")
                .span
                .as_raw_slice(),
        )?;
    }

    for (_, core) in topo.all_cores {
        setup_topology_node(
            skel,
            Arc::<Core>::into_inner(core)
                .expect("missing core")
                .span
                .as_raw_slice(),
        )?;
    }
    for (_, cpu) in topo.all_cpus {
        let mut mask = [0; 9];
        mask[cpu.id.checked_shr(64).unwrap_or(0)] |= 1 << (cpu.id % 64);
        setup_topology_node(skel, &mask)?;
    }

    Ok(())
}

=======
>>>>>>> 7885b82b
#[macro_export]
macro_rules! init_open_skel {
    ($skel: expr, $opts: expr, $verbose: expr) => {
        'block: {
            let opts: &$crate::SchedulerOpts = $opts;
            let verbose: u8 = $verbose;

            if opts.init_dsq_index > opts.dumb_queues - 1 {
                break 'block ::anyhow::Result::Err(::anyhow::anyhow!(
                    "Invalid init_dsq_index {}",
                    opts.init_dsq_index
                ));
            }
            if opts.dsq_time_slices.len() > 0 {
                if opts.dsq_time_slices.len() != opts.dumb_queues {
                    break 'block ::anyhow::Result::Err(::anyhow::anyhow!(
                        "Invalid number of dsq_time_slices, got {} need {}",
                        opts.dsq_time_slices.len(),
                        opts.dumb_queues,
                    ));
                }
                for vals in opts.dsq_time_slices.windows(2) {
                    if vals[0] >= vals[1] {
                        break 'block ::anyhow::Result::Err(::anyhow::anyhow!(
                            "DSQ time slices must be in increasing order"
                        ));
                    }
                }
                for (i, slice) in opts.dsq_time_slices.iter().enumerate() {
                    ::log::info!("DSQ[{}] slice_ns {}", i, slice * 1000);
                    $skel.maps.bss_data.dsq_time_slices[i] = slice * 1000;
                }
            } else {
                for i in 0..=opts.dumb_queues - 1 {
                    let slice_ns =
                        $crate::dsq_slice_ns(i as u64, opts.min_slice_us, opts.dsq_shift);
                    ::log::info!("DSQ[{}] slice_ns {}", i, slice_ns);
                    $skel.maps.bss_data.dsq_time_slices[i] = slice_ns;
                }
            }
            if opts.autoslice {
                if opts.interactive_ratio == 0 || opts.interactive_ratio > 99 {
                    break 'block ::anyhow::Result::Err(::anyhow::anyhow!(
                        "Invalid interactive_ratio {}, must be between 1-99",
                        opts.interactive_ratio
                    ));
                }
            }

            $skel.maps.rodata_data.interactive_ratio = opts.interactive_ratio as u32;
            $skel.maps.rodata_data.min_slice_us = opts.min_slice_us;
            $skel.maps.rodata_data.min_nr_queued_pick2 = opts.min_nr_queued_pick2;
            $skel.maps.rodata_data.min_llc_runs_pick2 = opts.min_llc_runs_pick2;
            $skel.maps.rodata_data.dsq_shift = opts.dsq_shift as u64;
            $skel.maps.rodata_data.kthreads_local = !opts.disable_kthreads_local;
            $skel.maps.rodata_data.nr_cpus = *$crate::NR_CPU_IDS as u32;
            $skel.maps.rodata_data.nr_dsqs_per_llc = opts.dumb_queues as u32;
            $skel.maps.rodata_data.init_dsq_index = opts.init_dsq_index as i32;
            $skel.maps.rodata_data.nr_llcs = $crate::TOPO.all_llcs.clone().keys().len() as u32;
            $skel.maps.rodata_data.nr_nodes = $crate::TOPO.nodes.clone().keys().len() as u32;
            $skel.maps.rodata_data.lb_slack_factor = opts.lb_slack_factor;

            $skel.maps.rodata_data.autoslice = opts.autoslice;
            $skel.maps.rodata_data.debug = verbose as u32;
            $skel.maps.rodata_data.dispatch_pick2_disable = opts.dispatch_pick2_disable;
            $skel.maps.rodata_data.dispatch_lb_busy = opts.dispatch_lb_busy;
            $skel.maps.rodata_data.dispatch_lb_interactive = opts.dispatch_lb_interactive;
            $skel.maps.rodata_data.eager_load_balance = !opts.eager_load_balance;
            $skel.maps.rodata_data.freq_control = opts.freq_control;
            $skel.maps.rodata_data.has_little_cores = $crate::TOPO.has_little_cores();
            $skel.maps.rodata_data.interactive_sticky = opts.interactive_sticky;
            $skel.maps.rodata_data.interactive_fifo = opts.interactive_fifo;
            $skel.maps.rodata_data.keep_running_enabled = opts.keep_running;
            $skel.maps.rodata_data.max_dsq_pick2 = opts.max_dsq_pick2;
            $skel.maps.rodata_data.smt_enabled = $crate::TOPO.smt_enabled;
            $skel.maps.rodata_data.select_idle_in_enqueue = opts.select_idle_in_enqueue;
            $skel.maps.rodata_data.wakeup_lb_busy = opts.wakeup_lb_busy;
            $skel.maps.rodata_data.wakeup_llc_migrations = opts.wakeup_llc_migrations;
            $skel.maps.rodata_data.max_exec_ns =
                2 * $skel.maps.bss_data.dsq_time_slices[opts.dumb_queues - 1];

            Ok(())
        }
    };
}

#[macro_export]
macro_rules! init_skel {
    ($skel: expr) => {
        for cpu in $crate::TOPO.all_cpus.values() {
            $skel.maps.bss_data.big_core_ids[cpu.id] =
                if cpu.core_type == ($crate::CoreType::Big { turbo: true }) {
                    1
                } else {
                    0
                };
            $skel.maps.bss_data.cpu_llc_ids[cpu.id] = cpu.llc_id as u64;
            $skel.maps.bss_data.cpu_node_ids[cpu.id] = cpu.node_id as u64;
        }
    };
}

pub mod bpf_srcs {

    pub fn intf_h() -> &'static [u8] {
        const INTF_H: &'static [u8] =
            include_bytes!(concat!(env!("CARGO_MANIFEST_DIR"), "/src/bpf/intf.h"));

        INTF_H
    }

    pub fn main_bpf_c() -> &'static [u8] {
        const MAIN_BPF_C: &'static [u8] =
            include_bytes!(concat!(env!("CARGO_MANIFEST_DIR"), "/src/bpf/main.bpf.c"));

        MAIN_BPF_C
    }

    pub fn types_h() -> &'static [u8] {
        const TYPES_H: &'static [u8] =
            include_bytes!(concat!(env!("CARGO_MANIFEST_DIR"), "/src/bpf/types.h"));

        TYPES_H
    }
}<|MERGE_RESOLUTION|>--- conflicted
+++ resolved
@@ -11,12 +11,6 @@
 use scx_utils::Topology;
 pub use scx_utils::NR_CPU_IDS;
 
-<<<<<<< HEAD
-use std::ffi::c_ulong;
-
-use anyhow::{bail, Result};
-=======
->>>>>>> 7885b82b
 use clap::Parser;
 
 lazy_static::lazy_static! {
@@ -150,125 +144,6 @@
     result
 }
 
-<<<<<<< HEAD
-/// Trait for interfacing with BPF arena programs
-pub trait P2dqArenaProgs {
-    /// Run the arena initialization program and return the result
-    fn run_arena_init<'a>(&self, input: ProgramInput<'a>) -> Result<ProgramOutput<'a>>;
-
-    /// Run the allocation mask program and return the result
-    fn run_alloc_mask<'a>(&self, input: ProgramInput<'a>) -> Result<ProgramOutput<'a>>;
-
-    /// Run the topology node initialization program and return the result
-    fn run_topology_node_init<'a>(&self, input: ProgramInput<'a>) -> Result<ProgramOutput<'a>>;
-
-    /// Access to the setup pointer in BSS data
-    fn setup_ptr(&self) -> u64;
-}
-
-pub fn setup_arenas<T: P2dqArenaProgs>(skel: &T) -> Result<()> {
-    // Allocate the arena memory from the BPF side so userspace initializes it before starting
-    // the scheduler. Despite the function call's name this is neither a test nor a test run,
-    // it's the recommended way of executing SEC("syscall") probes.
-
-    let mut args = types::arena_init_args {
-        static_pages: bpf_intf::consts_STATIC_ALLOC_PAGES_GRANULARITY as c_ulong,
-        task_ctx_size: std::mem::size_of::<types::task_p2dq>() as c_ulong,
-    };
-
-    let input = ProgramInput {
-        context_in: Some(unsafe {
-            std::slice::from_raw_parts_mut(
-                &mut args as *mut _ as *mut u8,
-                std::mem::size_of_val(&args),
-            )
-        }),
-        ..Default::default()
-    };
-
-    let output = skel.run_arena_init(input)?;
-    if output.return_value != 0 {
-        bail!(
-            "Could not initialize arenas, p2dq_setup returned {}",
-            output.return_value as i32
-        );
-    }
-
-    Ok(())
-}
-
-fn setup_topology_node<T: P2dqArenaProgs>(skel: &T, mask: &[u64]) -> Result<()> {
-    // Copy the address of ptr to the kernel to populate it from BPF with the arena pointer.
-    let input = ProgramInput {
-        ..Default::default()
-    };
-
-    let output = skel.run_alloc_mask(input)?;
-    if output.return_value != 0 {
-        bail!(
-            "Could not initialize arenas, setup_topology_node returned {}",
-            output.return_value as i32
-        );
-    }
-
-    let ptr = unsafe { std::mem::transmute::<u64, &mut [u64; 10]>(skel.setup_ptr()) };
-
-    let (valid_mask, _) = ptr.split_at_mut(mask.len());
-    valid_mask.clone_from_slice(mask);
-
-    let input = ProgramInput {
-        ..Default::default()
-    };
-    let output = skel.run_topology_node_init(input)?;
-    if output.return_value != 0 {
-        bail!(
-            "p2dq_topology_node_init returned {}",
-            output.return_value as i32
-        );
-    }
-
-    Ok(())
-}
-
-pub fn setup_topology<T: P2dqArenaProgs>(skel: &T) -> Result<()> {
-    let topo = Topology::new().expect("Failed to build host topology");
-
-    setup_topology_node(skel, topo.span.as_raw_slice())?;
-
-    for (_, node) in topo.nodes {
-        setup_topology_node(skel, node.span.as_raw_slice())?;
-    }
-
-    for (_, llc) in topo.all_llcs {
-        setup_topology_node(
-            skel,
-            Arc::<Llc>::into_inner(llc)
-                .expect("missing llc")
-                .span
-                .as_raw_slice(),
-        )?;
-    }
-
-    for (_, core) in topo.all_cores {
-        setup_topology_node(
-            skel,
-            Arc::<Core>::into_inner(core)
-                .expect("missing core")
-                .span
-                .as_raw_slice(),
-        )?;
-    }
-    for (_, cpu) in topo.all_cpus {
-        let mut mask = [0; 9];
-        mask[cpu.id.checked_shr(64).unwrap_or(0)] |= 1 << (cpu.id % 64);
-        setup_topology_node(skel, &mask)?;
-    }
-
-    Ok(())
-}
-
-=======
->>>>>>> 7885b82b
 #[macro_export]
 macro_rules! init_open_skel {
     ($skel: expr, $opts: expr, $verbose: expr) => {
