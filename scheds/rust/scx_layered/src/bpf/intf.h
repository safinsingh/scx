--- conflicted
+++ resolved
@@ -249,11 +249,8 @@
 	MATCH_IS_KTHREAD,
 	MATCH_USED_GPU_TID,
 	MATCH_USED_GPU_PID,
-<<<<<<< HEAD
 	MATCH_AVG_RUNTIME,
-=======
 	MATCH_CGROUP_SUFFIX,
->>>>>>> 1fecd49c
 
 	NR_LAYER_MATCH_KINDS,
 };
